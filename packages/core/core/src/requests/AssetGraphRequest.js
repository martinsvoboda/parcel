// @flow strict-local

import type {
  Async,
  FilePath,
  ModuleSpecifier,
  Symbol,
  SourceLocation,
  Meta,
} from '@parcel/types';
import type {SharedReference} from '@parcel/workers';
import type {Diagnostic} from '@parcel/diagnostic';
import {fromNodeId, toNodeId} from '../types';
import type {
  Asset,
  AssetGroup,
  AssetRequestInput,
  Dependency,
  DependencyNode,
  Entry,
  NodeId,
  ParcelOptions,
  Target,
} from '../types';
import type {StaticRunOpts, RunAPI} from '../RequestTracker';
import type {EntryResult} from './EntryRequest';
import type {PathRequestInput} from './PathRequest';

import invariant from 'assert';
import nullthrows from 'nullthrows';
<<<<<<< HEAD

=======
>>>>>>> 8366801a
import path from 'path';
import {md5FromOrderedObject, PromiseQueue} from '@parcel/utils';
import ThrowableDiagnostic, {md} from '@parcel/diagnostic';
import AssetGraph from '../AssetGraph';
import {PARCEL_VERSION} from '../constants';
import createEntryRequest from './EntryRequest';
import createTargetRequest from './TargetRequest';
import createAssetRequest from './AssetRequest';
import createPathRequest from './PathRequest';

import dumpToGraphViz from '../dumpGraphToGraphViz';

type AssetGraphRequestInput = {|
  entries?: Array<string>,
  assetGroups?: Array<AssetGroup>,
  optionsRef: SharedReference,
  name: string,
  shouldBuildLazily?: boolean,
  requestedAssetIds?: Set<string>,
|};

type RunInput = {|
  input: AssetGraphRequestInput,
  ...StaticRunOpts<{|
    assetGraph: AssetGraph,
    changedAssets: Map<string, Asset>,
    assetRequests: Array<AssetGroup>,
  |}>,
|};

type AssetGraphRequest = {|
  id: string,
  +type: 'asset_graph_request',
  run: RunInput => Async<{|
    assetGraph: AssetGraph,
    changedAssets: Map<string, Asset>,
    assetRequests: Array<AssetGroup>,
  |}>,
  input: AssetGraphRequestInput,
|};

export default function createAssetGraphRequest(
  input: AssetGraphRequestInput,
): AssetGraphRequest {
  return {
    type: 'asset_graph_request',
    id: input.name,
    run: input => {
      let builder = new AssetGraphBuilder(input);
      return builder.build();
    },
    input,
  };
}

const typesWithRequests = new Set([
  'entry_specifier',
  'entry_file',
  'dependency',
  'asset_group',
]);

export class AssetGraphBuilder {
  assetGraph: AssetGraph;
  assetRequests: Array<AssetGroup>;
  queue: PromiseQueue<mixed>;
  changedAssets: Map<string, Asset> = new Map();
  optionsRef: SharedReference;
  options: ParcelOptions;
  api: RunAPI;
  name: string;
  assetRequests: Array<AssetGroup> = [];
  cacheKey: string;
  shouldBuildLazily: boolean;
  requestedAssetIds: Set<string>;

  constructor({input, prevResult, api, options}: RunInput) {
    let {
      entries,
      assetGroups,
      optionsRef,
      name,
      requestedAssetIds,
      shouldBuildLazily,
    } = input;
    let assetGraph = prevResult?.assetGraph ?? new AssetGraph();
    assetGraph.setRootConnections({
      entries,
      assetGroups,
    });
    this.assetGraph = assetGraph;
    this.optionsRef = optionsRef;
    this.options = options;
    this.api = api;
    this.name = name;
    this.requestedAssetIds = requestedAssetIds ?? new Set();
    this.shouldBuildLazily = shouldBuildLazily ?? false;

    this.cacheKey = md5FromOrderedObject({
      parcelVersion: PARCEL_VERSION,
      name,
      entries,
    });

    this.queue = new PromiseQueue();
  }

  async build(): Promise<{|
    assetGraph: AssetGraph,
    changedAssets: Map<string, Asset>,
    assetRequests: Array<AssetGroup>,
  |}> {
    let errors = [];
    let rootNodeId = nullthrows(
      this.assetGraph.rootNodeId,
      'A root node is required to traverse',
    );

    let visited = new Set([rootNodeId]);
    const visit = (nodeId: NodeId) => {
      if (errors.length > 0) {
        return;
      }

      if (this.shouldSkipRequest(nodeId)) {
        visitChildren(nodeId);
      } else {
        // ? do we need to visit children inside of the promise that is queued?
        this.queueCorrespondingRequest(nodeId, errors).then(() =>
          visitChildren(nodeId),
        );
      }
    };

    const visitChildren = (nodeId: NodeId) => {
      for (let childNodeId of this.assetGraph.getNodeIdsConnectedFrom(nodeId)) {
        let child = nullthrows(this.assetGraph.getNode(childNodeId));
        if (
          (!visited.has(childNodeId) || child.hasDeferred) &&
          this.shouldVisitChild(nodeId, childNodeId)
        ) {
          visited.add(childNodeId);
          visit(childNodeId);
        }
      }
    };

    visit(rootNodeId);
    await this.queue.run();

    this.api.storeResult(
      {
        assetGraph: this.assetGraph,
        changedAssets: new Map(),
        assetRequests: [],
      },
      this.cacheKey,
    );

    if (errors.length) {
      throw errors[0]; // TODO: eventually support multiple errors since requests could reject in parallel
    }
    // Skip symbol propagation if no target is using scope hoisting
    // (mainly for faster development builds)
    let entryDependencies = this.assetGraph
      .getNodeIdsConnectedFrom(rootNodeId)
      .flatMap(entrySpecifier =>
        this.assetGraph.getNodeIdsConnectedFrom(entrySpecifier),
      )
      .flatMap(entryFile =>
        this.assetGraph.getNodeIdsConnectedFrom(entryFile).map(depNodeId => {
          let dep = nullthrows(this.assetGraph.getNode(depNodeId));
          invariant(dep.type === 'dependency');
          return dep;
        }),
      );
    if (entryDependencies.some(d => d.value.env.shouldScopeHoist)) {
      try {
        this.propagateSymbols();
      } catch (e) {
        dumpToGraphViz(this.assetGraph, 'AssetGraph_' + this.name + '_failed');
        throw e;
      }
    }
    dumpToGraphViz(this.assetGraph, 'AssetGraph_' + this.name);

    return {
      assetGraph: this.assetGraph,
      changedAssets: this.changedAssets,
      assetRequests: this.assetRequests,
    };
  }

  shouldVisitChild(nodeId: NodeId, childNodeId: NodeId): boolean {
    if (this.shouldBuildLazily) {
      let node = nullthrows(this.assetGraph.getNode(nodeId));
      let childNode = nullthrows(this.assetGraph.getNode(childNodeId));
      if (node.type === 'asset' && childNode.type === 'dependency') {
        if (this.requestedAssetIds.has(node.value.id)) {
          node.requested = true;
        } else if (!node.requested) {
          let isAsyncChild = this.assetGraph
            .getIncomingDependencies(node.value)
            .every(dep => dep.isEntry || dep.isAsync);
          if (isAsyncChild) {
            node.requested = false;
          } else {
            delete node.requested;
          }
        }

        let previouslyDeferred = childNode.deferred;
        childNode.deferred = node.requested === false;

        if (!previouslyDeferred && childNode.deferred) {
          this.assetGraph.markParentsWithHasDeferred(childNodeId);
        } else if (previouslyDeferred && !childNode.deferred) {
          this.assetGraph.unmarkParentsWithHasDeferred(childNodeId);
        }

        return !childNode.deferred;
      }
    }

    return this.assetGraph.shouldVisitChild(nodeId, childNodeId);
  }

  propagateSymbols() {
    // Propagate the requested symbols down from the root to the leaves
    this.propagateSymbolsDown((assetNodeId, incomingDeps, outgoingDeps) => {
      let assetNode = nullthrows(this.assetGraph.getNode(assetNodeId));
      invariant(assetNode.type === 'asset');
      if (!assetNode.value.symbols) return;

      // exportSymbol -> identifier
      let assetSymbols: $ReadOnlyMap<
        Symbol,
        {|local: Symbol, loc: ?SourceLocation, meta?: ?Meta|},
      > = assetNode.value.symbols;
      // identifier -> exportSymbol
      let assetSymbolsInverse;
      assetSymbolsInverse = new Map<Symbol, Set<Symbol>>();
      for (let [s, {local}] of assetSymbols) {
        let set = assetSymbolsInverse.get(local);
        if (!set) {
          set = new Set();
          assetSymbolsInverse.set(local, set);
        }
        set.add(s);
      }
      let hasNamespaceOutgoingDeps = outgoingDeps.some(
        d => d.value.symbols?.get('*')?.local === '*',
      );

      // 1) Determine what the incomingDeps requests from the asset
      // ----------------------------------------------------------

      let isEntry = false;

      // Used symbols that are exported or reexported (symbol will be removed again later) by asset.
      assetNode.usedSymbols = new Set();

      // Symbols that have to be namespace reexported by outgoingDeps.
      let namespaceReexportedSymbols = new Set<Symbol>();

      if (incomingDeps.length === 0) {
        // Root in the runtimes Graph
        assetNode.usedSymbols.add('*');
        namespaceReexportedSymbols.add('*');
      } else {
        for (let incomingDep of incomingDeps) {
          if (incomingDep.value.symbols == null) {
            isEntry = true;
            continue;
          }

          for (let exportSymbol of incomingDep.usedSymbolsDown) {
            if (exportSymbol === '*') {
              assetNode.usedSymbols.add('*');
              namespaceReexportedSymbols.add('*');
            }
            if (
              !assetSymbols ||
              assetSymbols.has(exportSymbol) ||
              assetSymbols.has('*')
            ) {
              // An own symbol or a non-namespace reexport
              assetNode.usedSymbols.add(exportSymbol);
            }
            // A namespace reexport
            // (but only if we actually have namespace-exporting outgoing dependencies,
            // This usually happens with a reexporting asset with many namespace exports which means that
            // we cannot match up the correct asset with the used symbol at this level.)
            else if (hasNamespaceOutgoingDeps && exportSymbol !== 'default') {
              namespaceReexportedSymbols.add(exportSymbol);
            }
          }
        }
      }

      // 2) Distribute the symbols to the outgoing dependencies
      // ----------------------------------------------------------
      for (let dep of outgoingDeps) {
        let depUsedSymbolsDownOld = dep.usedSymbolsDown;
        let depUsedSymbolsDown = new Set();
        dep.usedSymbolsDown = depUsedSymbolsDown;
        if (
          assetNode.value.sideEffects ||
          // For entries, we still need to add dep.value.symbols of the entry (which are "used" but not according to the symbols data)
          isEntry ||
          // If not a single asset is used, we can say the entire subgraph is not used.
          // This is e.g. needed when some symbol is imported and then used for a export which isn't used (= "semi-weak" reexport)
          //    index.js:     `import {bar} from "./lib"; ...`
          //    lib/index.js: `export * from "./foo.js"; export * from "./bar.js";`
          //    lib/foo.js:   `import { data } from "./bar.js"; export const foo = data + " esm2";`
          assetNode.usedSymbols.size > 0 ||
          namespaceReexportedSymbols.size > 0
        ) {
          let depSymbols = dep.value.symbols;
          if (!depSymbols) continue;

          if (depSymbols.get('*')?.local === '*') {
            for (let s of namespaceReexportedSymbols) {
              // We need to propagate the namespaceReexportedSymbols to all namespace dependencies (= even wrong ones because we don't know yet)
              depUsedSymbolsDown.add(s);
            }
          }

          for (let [symbol, {local}] of depSymbols) {
            // Was already handled above
            if (local === '*') continue;

            if (!assetSymbolsInverse || !depSymbols.get(symbol)?.isWeak) {
              // Bailout or non-weak symbol (= used in the asset itself = not a reexport)
              depUsedSymbolsDown.add(symbol);
            } else {
              let reexportedExportSymbols = assetSymbolsInverse.get(local);
              if (reexportedExportSymbols == null) {
                // not reexported = used in asset itself
                depUsedSymbolsDown.add(symbol);
              } else if (assetNode.usedSymbols.has('*')) {
                // we need everything
                depUsedSymbolsDown.add(symbol);

                [...reexportedExportSymbols].forEach(s =>
                  assetNode.usedSymbols.delete(s),
                );
              } else {
                let usedReexportedExportSymbols = [
                  ...reexportedExportSymbols,
                ].filter(s => assetNode.usedSymbols.has(s));
                if (usedReexportedExportSymbols.length > 0) {
                  // The symbol is indeed a reexport, so it's not used from the asset itself
                  depUsedSymbolsDown.add(symbol);

                  usedReexportedExportSymbols.forEach(s =>
                    assetNode.usedSymbols.delete(s),
                  );
                }
              }
            }
          }
        } else {
          depUsedSymbolsDown.clear();
        }
        if (!equalSet(depUsedSymbolsDownOld, depUsedSymbolsDown)) {
          dep.usedSymbolsDownDirty = true;
          dep.usedSymbolsUpDirtyDown = true;
        }
      }
    });

    // Because namespace reexports introduce ambiguity, go up the graph from the leaves to the
    // root and remove requested symbols that aren't actually exported
<<<<<<< HEAD
    this.propagateSymbolsUp((assetNodeId, incomingDeps, outgoingDeps) => {
      let assetNode = nullthrows(this.assetGraph.getNode(assetNodeId));
      invariant(assetNode.type === 'asset');
      if (!assetNode.value.symbols) return [];

      let assetSymbols: $ReadOnlyMap<
=======
    this.propagateSymbolsUp((assetNode, incomingDeps, outgoingDeps) => {
      let assetSymbols: ?$ReadOnlyMap<
>>>>>>> 8366801a
        Symbol,
        {|local: Symbol, loc: ?SourceLocation, meta?: ?Meta|},
      > = assetNode.value.symbols;

      let assetSymbolsInverse = null;
      if (assetSymbols) {
        assetSymbolsInverse = new Map<Symbol, Set<Symbol>>();
        for (let [s, {local}] of assetSymbols) {
          let set = assetSymbolsInverse.get(local);
          if (!set) {
            set = new Set();
            assetSymbolsInverse.set(local, set);
          }
          set.add(s);
        }
      }

      let reexportedSymbols = new Set<Symbol>();
      for (let outgoingDep of outgoingDeps) {
        let outgoingDepSymbols = outgoingDep.value.symbols;
        if (!outgoingDepSymbols) continue;

        // excluded, assume everything that is requested exists
        if (
          this.assetGraph.getNodeIdsConnectedFrom(
            this.assetGraph.getNodeIdByContentKey(outgoingDep.id),
          ).length === 0
        ) {
          outgoingDep.usedSymbolsDown.forEach(s =>
            outgoingDep.usedSymbolsUp.add(s),
          );
        }

        if (outgoingDepSymbols.get('*')?.local === '*') {
          outgoingDep.usedSymbolsUp.forEach(s => reexportedSymbols.add(s));
        }

        for (let s of outgoingDep.usedSymbolsUp) {
          if (!outgoingDep.usedSymbolsDown.has(s)) {
            // usedSymbolsDown is a superset of usedSymbolsUp
            continue;
          }

          let local = outgoingDepSymbols.get(s)?.local;
          if (local == null) {
            // Caused by '*' => '*', already handled
            continue;
          }

          let reexported = assetSymbolsInverse?.get(local);
          if (reexported != null) {
            reexported.forEach(s => reexportedSymbols.add(s));
          }
        }
      }

      let errors = [];

      for (let incomingDep of incomingDeps) {
        let incomingDepUsedSymbolsUpOld = incomingDep.usedSymbolsUp;
        incomingDep.usedSymbolsUp = new Set();
        let incomingDepSymbols = incomingDep.value.symbols;
        if (!incomingDepSymbols) continue;

        let hasNamespaceReexport = incomingDepSymbols.get('*')?.local === '*';
        for (let s of incomingDep.usedSymbolsDown) {
          if (
            assetSymbols == null || // Assume everything could be provided if symbols are cleared
            assetNode.usedSymbols.has(s) ||
            reexportedSymbols.has(s) ||
            s === '*'
          ) {
            incomingDep.usedSymbolsUp.add(s);
          } else if (!hasNamespaceReexport) {
            let loc = incomingDep.value.symbols?.get(s)?.loc;
            let [resolutionNodeId] = this.assetGraph.getNodeIdsConnectedFrom(
              this.assetGraph.getNodeIdByContentKey(incomingDep.id),
            );
            let resolution = nullthrows(
              this.assetGraph.getNode(resolutionNodeId),
            );
            invariant(resolution && resolution.type === 'asset_group');

            errors.push({
              message: md`${path.relative(
                this.options.projectRoot,
                resolution.value.filePath,
              )} does not export '${s}'`,
              origin: '@parcel/core',
              filePath: loc?.filePath,
              language: assetNode.value.type,
              codeFrame: loc
                ? {
                    codeHighlights: [
                      {
                        start: loc.start,
                        end: loc.end,
                      },
                    ],
                  }
                : undefined,
            });
          }
        }

        if (!equalSet(incomingDepUsedSymbolsUpOld, incomingDep.usedSymbolsUp)) {
          incomingDep.usedSymbolsUpDirtyUp = true;
        }

        incomingDep.excluded = false;
        if (
          incomingDep.value.symbols != null &&
          incomingDep.usedSymbolsUp.size === 0
        ) {
          let assetGroups = this.assetGraph.getNodeIdsConnectedFrom(
            this.assetGraph.getNodeIdByContentKey(incomingDep.id),
          );
          if (assetGroups.length === 1) {
            let [assetGroupId] = assetGroups;
            let assetGroup = nullthrows(this.assetGraph.getNode(assetGroupId));
            invariant(assetGroup.type === 'asset_group');
            if (assetGroup.value.sideEffects === false) {
              incomingDep.excluded = true;
            }
          } else {
            invariant(assetGroups.length === 0);
          }
        }
      }
      return errors;
    });
  }

  propagateSymbolsDown(
    visit: (
      nodeId: NodeId,
      incoming: $ReadOnlyArray<DependencyNode>,
      outgoing: $ReadOnlyArray<DependencyNode>,
    ) => void,
  ) {
<<<<<<< HEAD
    let rootNodeId = nullthrows(
      this.assetGraph.rootNodeId,
      'A root node is required to traverse',
    );
    let queue: Array<NodeId> = [rootNodeId];
    let visited = new Set<NodeId>();

    while (queue.length > 0) {
      let queuedNodeId = queue.shift();
      let outgoing = this.assetGraph.getNodeIdsConnectedFrom(queuedNodeId);
=======
    let root = this.assetGraph.getRootNode();
    if (!root) {
      throw new Error('A root node is required to traverse');
    }

    let queue: Set<AssetGraphNode> = new Set([root]);
    let visited = new Set<AssetGraphNode>();

    while (queue.size > 0) {
      let node = nullthrows(queue.values().next().value);
      queue.delete(node);
      let outgoing = this.assetGraph.getNodesConnectedFrom(node);
>>>>>>> 8366801a

      let node = nullthrows(this.assetGraph.getNode(queuedNodeId));
      let wasNodeDirty = false;
      if (node.type === 'dependency' || node.type === 'asset_group') {
        wasNodeDirty = node.usedSymbolsDownDirty;
        node.usedSymbolsDownDirty = false;
      } else if (node.type === 'asset' && node.usedSymbolsDownDirty) {
        visit(
          queuedNodeId,
          this.assetGraph.getIncomingDependencies(node.value).map(d => {
            let dep = this.assetGraph.getNodeByContentKey(d.id);
            invariant(dep && dep.type === 'dependency');
            return dep;
          }),
          outgoing.map(dep => {
            let depNode = nullthrows(this.assetGraph.getNode(dep));
            invariant(depNode.type === 'dependency');
            return depNode;
          }),
        );
        node.usedSymbolsDownDirty = false;
      }

      visited.add(queuedNodeId);
      for (let child of outgoing) {
        let childNode = nullthrows(this.assetGraph.getNode(child));
        let childDirty = false;
        if (
          (childNode.type === 'asset' || childNode.type === 'asset_group') &&
          wasNodeDirty
        ) {
          childNode.usedSymbolsDownDirty = true;
          childDirty = true;
        } else if (childNode.type === 'dependency') {
          childDirty = childNode.usedSymbolsDownDirty;
        }
        if (!visited.has(child) || childDirty) {
          queue.add(child);
        }
      }
    }
  }

  propagateSymbolsUp(
    visit: (
      nodeId: NodeId,
      incoming: $ReadOnlyArray<DependencyNode>,
      outgoing: $ReadOnlyArray<DependencyNode>,
    ) => Array<Diagnostic>,
  ): void {
    let rootNodeId = nullthrows(
      this.assetGraph.rootNodeId,
      'A root node is required to traverse',
    );

    let errors = new Map<NodeId, Array<Diagnostic>>();

    let dirtyDeps = new Set<NodeId>();
    let visited = new Set([rootNodeId]);
    // post-order dfs
    const walk = (nodeId: NodeId) => {
      let node = nullthrows(this.assetGraph.getNode(nodeId));
      let outgoing = this.assetGraph.getNodeIdsConnectedFrom(nodeId);
      for (let childId of outgoing) {
        if (!visited.has(childId)) {
          visited.add(childId);
          walk(childId);
          let child = nullthrows(this.assetGraph.getNode(childId));
          if (node.type === 'asset') {
            invariant(child.type === 'dependency');
            if (child.usedSymbolsUpDirtyUp) {
              node.usedSymbolsUpDirty = true;
              child.usedSymbolsUpDirtyUp = false;
            }
          }
        }
      }

      if (node.type === 'asset') {
        let incoming = this.assetGraph
          .getIncomingDependencies(node.value)
          .map(d => {
            let n = this.assetGraph.getNodeByContentKey(d.id);
            invariant(n && n.type === 'dependency');
            return n;
          });
        for (let dep of incoming) {
          if (dep.usedSymbolsUpDirtyDown) {
            dep.usedSymbolsUpDirtyDown = false;
            node.usedSymbolsUpDirty = true;
          }
        }
        if (node.usedSymbolsUpDirty) {
          node.usedSymbolsUpDirty = false;
          let e = visit(
            nodeId,
            incoming,
            outgoing.map(depNodeId => {
              let depNode = nullthrows(this.assetGraph.getNode(depNodeId));
              invariant(depNode.type === 'dependency');
              return depNode;
            }),
          );
          if (e.length > 0) {
            errors.set(nodeId, e);
          } else {
            errors.delete(nodeId);
          }
        }
      } else if (node.type === 'dependency') {
        if (node.usedSymbolsUpDirtyUp) {
          dirtyDeps.add(nodeId);
        } else {
          dirtyDeps.delete(nodeId);
        }
      }
    };
    walk(rootNodeId);
    // traverse circular dependencies if necessary (ancestors of `dirtyDeps`)
    visited = new Set();
<<<<<<< HEAD
    let queue: Array<NodeId> = [...dirtyDeps];
    while (queue.length > 0) {
      let queuedNodeId = queue.shift();
=======
    let queue = new Set(dirtyDeps);
    while (queue.size > 0) {
      let node = nullthrows(queue.values().next().value);
      queue.delete(node);
>>>>>>> 8366801a

      visited.add(queuedNodeId);
      let node = nullthrows(this.assetGraph.getNode(queuedNodeId));
      if (node.type === 'asset') {
        let incoming = this.assetGraph
          .getIncomingDependencies(node.value)
          .map(dep => {
            let depNode = this.assetGraph.getNodeByContentKey(dep.id);
            invariant(depNode && depNode.type === 'dependency');
            return depNode;
          });
        let outgoing = this.assetGraph
          .getNodeIdsConnectedFrom(queuedNodeId)
          .map(depNodeId => {
            let depNode = nullthrows(this.assetGraph.getNode(depNodeId));

            invariant(depNode.type === 'dependency');
            return depNode;
          });
        for (let dep of outgoing) {
          if (dep.usedSymbolsUpDirtyUp) {
            node.usedSymbolsUpDirty = true;
            dep.usedSymbolsUpDirtyUp = false;
          }
        }
        if (node.usedSymbolsUpDirty) {
          let e = visit(queuedNodeId, incoming, outgoing);
          if (e.length > 0) {
            errors.set(queuedNodeId, e);
          } else {
            errors.delete(queuedNodeId);
          }
        }
        for (let i of incoming) {
          if (i.usedSymbolsUpDirtyUp) {
<<<<<<< HEAD
            queue.push(this.assetGraph.getNodeIdByContentKey(i.id));
          }
        }
      } else {
        queue.push(...this.assetGraph.getNodeIdsConnectedTo(queuedNodeId));
=======
            queue.add(i);
          }
        }
      } else {
        for (let connectedNode of this.assetGraph.getNodesConnectedTo(node)) {
          queue.add(connectedNode);
        }
>>>>>>> 8366801a
      }
    }
    // Just throw the first error. Since errors can bubble (e.g. reexporting a reexported symbol also fails),
    // determining which failing export is the root cause is nontrivial (because of circular dependencies).
    if (errors.size > 0) {
      throw new ThrowableDiagnostic({
        diagnostic: [...errors.values()][0],
      });
    }
  }

  shouldSkipRequest(nodeId: NodeId): boolean {
    let node = nullthrows(this.assetGraph.getNode(nodeId));
    return (
      node.complete === true ||
      !typesWithRequests.has(node.type) ||
      (node.correspondingRequest != null &&
        this.api.canSkipSubrequest(node.correspondingRequest))
    );
  }

  queueCorrespondingRequest(
    nodeId: NodeId,
    errors: Array<Error>,
  ): Promise<mixed> {
    let promise;
    let node = nullthrows(this.assetGraph.getNode(nodeId));
    switch (node.type) {
      case 'entry_specifier':
        promise = this.runEntryRequest(node.value);
        break;
      case 'entry_file':
        promise = this.runTargetRequest(node.value);
        break;
      case 'dependency':
        promise = this.runPathRequest(node.value);
        break;
      case 'asset_group':
        promise = this.runAssetRequest(node.value);
        break;
      default:
        throw new Error(
          `Can not queue corresponding request of node with type ${node.type}`,
        );
    }
    return this.queue.add(() =>
      promise.then(null, error => errors.push(error)),
    );
  }

  async runEntryRequest(input: ModuleSpecifier) {
    let request = createEntryRequest(input);
    let result = await this.api.runRequest<FilePath, EntryResult>(request, {
      force: true,
    });
    this.assetGraph.resolveEntry(request.input, result.entries, request.id);
  }

  async runTargetRequest(input: Entry) {
    let request = createTargetRequest(input);
    let targets = await this.api.runRequest<Entry, Array<Target>>(request, {
      force: true,
    });
    this.assetGraph.resolveTargets(request.input, targets, request.id);
  }

  async runPathRequest(input: Dependency) {
    let request = createPathRequest({dependency: input, name: this.name});
    let result = await this.api.runRequest<PathRequestInput, ?AssetGroup>(
      request,
      {force: true},
    );
    this.assetGraph.resolveDependency(input, result, request.id);
  }

  async runAssetRequest(input: AssetGroup) {
    this.assetRequests.push(input);
    let request = createAssetRequest({
      ...input,
      name: this.name,
      optionsRef: this.optionsRef,
    });
    let assets = await this.api.runRequest<AssetRequestInput, Array<Asset>>(
      request,
      {force: true},
    );

    if (assets != null) {
      for (let asset of assets) {
        this.changedAssets.set(asset.id, asset);
      }
      this.assetGraph.resolveAssetGroup(input, assets, request.id);
    }
  }
}

function equalSet<T>(a: $ReadOnlySet<T>, b: $ReadOnlySet<T>) {
  return a.size === b.size && [...a].every(i => b.has(i));
}<|MERGE_RESOLUTION|>--- conflicted
+++ resolved
@@ -10,7 +10,6 @@
 } from '@parcel/types';
 import type {SharedReference} from '@parcel/workers';
 import type {Diagnostic} from '@parcel/diagnostic';
-import {fromNodeId, toNodeId} from '../types';
 import type {
   Asset,
   AssetGroup,
@@ -25,13 +24,8 @@
 import type {StaticRunOpts, RunAPI} from '../RequestTracker';
 import type {EntryResult} from './EntryRequest';
 import type {PathRequestInput} from './PathRequest';
-
 import invariant from 'assert';
 import nullthrows from 'nullthrows';
-<<<<<<< HEAD
-
-=======
->>>>>>> 8366801a
 import path from 'path';
 import {md5FromOrderedObject, PromiseQueue} from '@parcel/utils';
 import ThrowableDiagnostic, {md} from '@parcel/diagnostic';
@@ -406,20 +400,14 @@
 
     // Because namespace reexports introduce ambiguity, go up the graph from the leaves to the
     // root and remove requested symbols that aren't actually exported
-<<<<<<< HEAD
     this.propagateSymbolsUp((assetNodeId, incomingDeps, outgoingDeps) => {
       let assetNode = nullthrows(this.assetGraph.getNode(assetNodeId));
       invariant(assetNode.type === 'asset');
-      if (!assetNode.value.symbols) return [];
-
-      let assetSymbols: $ReadOnlyMap<
-=======
-    this.propagateSymbolsUp((assetNode, incomingDeps, outgoingDeps) => {
+
       let assetSymbols: ?$ReadOnlyMap<
->>>>>>> 8366801a
         Symbol,
         {|local: Symbol, loc: ?SourceLocation, meta?: ?Meta|},
-      > = assetNode.value.symbols;
+      > = assetNode?.value?.symbols;
 
       let assetSymbolsInverse = null;
       if (assetSymbols) {
@@ -557,33 +545,20 @@
       outgoing: $ReadOnlyArray<DependencyNode>,
     ) => void,
   ) {
-<<<<<<< HEAD
     let rootNodeId = nullthrows(
       this.assetGraph.rootNodeId,
       'A root node is required to traverse',
     );
-    let queue: Array<NodeId> = [rootNodeId];
+    let queue: Set<NodeId> = new Set([rootNodeId]);
     let visited = new Set<NodeId>();
 
-    while (queue.length > 0) {
-      let queuedNodeId = queue.shift();
+    while (queue.size > 0) {
+      let queuedNodeId = nullthrows(queue.values().next().value);
+      queue.delete(queuedNodeId);
+
       let outgoing = this.assetGraph.getNodeIdsConnectedFrom(queuedNodeId);
-=======
-    let root = this.assetGraph.getRootNode();
-    if (!root) {
-      throw new Error('A root node is required to traverse');
-    }
-
-    let queue: Set<AssetGraphNode> = new Set([root]);
-    let visited = new Set<AssetGraphNode>();
-
-    while (queue.size > 0) {
-      let node = nullthrows(queue.values().next().value);
-      queue.delete(node);
-      let outgoing = this.assetGraph.getNodesConnectedFrom(node);
->>>>>>> 8366801a
-
       let node = nullthrows(this.assetGraph.getNode(queuedNodeId));
+
       let wasNodeDirty = false;
       if (node.type === 'dependency' || node.type === 'asset_group') {
         wasNodeDirty = node.usedSymbolsDownDirty;
@@ -702,17 +677,10 @@
     walk(rootNodeId);
     // traverse circular dependencies if necessary (ancestors of `dirtyDeps`)
     visited = new Set();
-<<<<<<< HEAD
-    let queue: Array<NodeId> = [...dirtyDeps];
-    while (queue.length > 0) {
-      let queuedNodeId = queue.shift();
-=======
     let queue = new Set(dirtyDeps);
     while (queue.size > 0) {
-      let node = nullthrows(queue.values().next().value);
-      queue.delete(node);
->>>>>>> 8366801a
-
+      let queuedNodeId = nullthrows(queue.values().next().value);
+      queue.delete(queuedNodeId);
       visited.add(queuedNodeId);
       let node = nullthrows(this.assetGraph.getNode(queuedNodeId));
       if (node.type === 'asset') {
@@ -747,21 +715,16 @@
         }
         for (let i of incoming) {
           if (i.usedSymbolsUpDirtyUp) {
-<<<<<<< HEAD
-            queue.push(this.assetGraph.getNodeIdByContentKey(i.id));
+            queue.add(this.assetGraph.getNodeIdByContentKey(i.id));
           }
         }
       } else {
-        queue.push(...this.assetGraph.getNodeIdsConnectedTo(queuedNodeId));
-=======
-            queue.add(i);
-          }
-        }
-      } else {
-        for (let connectedNode of this.assetGraph.getNodesConnectedTo(node)) {
-          queue.add(connectedNode);
-        }
->>>>>>> 8366801a
+        const connectedNodes = this.assetGraph.getNodeIdsConnectedTo(
+          queuedNodeId,
+        );
+        if (connectedNodes.length > 0) {
+          queue.add(...connectedNodes);
+        }
       }
     }
     // Just throw the first error. Since errors can bubble (e.g. reexporting a reexported symbol also fails),
