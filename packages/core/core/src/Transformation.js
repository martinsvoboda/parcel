--- conflicted
+++ resolved
@@ -554,14 +554,12 @@
               // $FlowFixMe[incompatible-call]
               await this.options.cache.getBlob(value.astKey)
             : null;
-<<<<<<< HEAD
         let sourcesContent =
           value.sourcesContentKey != null
+            // $FlowFixMe
             ? await this.options.cache.getBlob<string>(value.sourcesContentKey)
             : null;
-=======
-
->>>>>>> 39ff8330
+            
         return new UncommittedAsset({
           value,
           options: this.options,
