--- conflicted
+++ resolved
@@ -21,19 +21,11 @@
   },
   "dependencies": {
     "@iarna/toml": "^2.2.0",
-<<<<<<< HEAD
-    "@parcel/codeframe": "2.0.0-beta.1",
-    "@parcel/diagnostic": "2.0.0-beta.1",
-    "@parcel/logger": "2.0.0-beta.1",
-    "@parcel/markdown-ansi": "2.0.0-beta.1",
-    "@parcel/source-map": "2.0.0-alpha.4.22",
-=======
     "@parcel/codeframe": "2.0.0-beta.2",
     "@parcel/diagnostic": "2.0.0-beta.2",
     "@parcel/logger": "2.0.0-beta.2",
     "@parcel/markdown-ansi": "2.0.0-beta.2",
     "@parcel/source-map": "2.0.0-alpha.4.21",
->>>>>>> 39ff8330
     "ansi-html": "^0.0.7",
     "chalk": "^4.1.0",
     "clone": "^2.1.1",
