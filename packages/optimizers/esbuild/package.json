--- conflicted
+++ resolved
@@ -20,20 +20,11 @@
     "parcel": "^2.0.0-alpha.1.1"
   },
   "dependencies": {
-<<<<<<< HEAD
-    "@parcel/diagnostic": "2.0.0-beta.1",
-    "@parcel/plugin": "2.0.0-beta.1",
-    "@parcel/source-map": "2.0.0-alpha.4.22",
-    "@parcel/utils": "2.0.0-beta.1",
-    "nullthrows": "^1.1.1",
-    "esbuild": "^0.8.11"
-=======
     "@parcel/diagnostic": "2.0.0-beta.2",
     "@parcel/plugin": "2.0.0-beta.2",
     "@parcel/source-map": "2.0.0-alpha.4.21",
     "@parcel/utils": "2.0.0-beta.2",
     "esbuild": "^0.8.11",
     "nullthrows": "^1.1.1"
->>>>>>> 39ff8330
   }
 }