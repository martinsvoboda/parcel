--- conflicted
+++ resolved
@@ -20,13 +20,8 @@
     "parcel": "^2.0.0-beta.1"
   },
   "dependencies": {
-<<<<<<< HEAD
-    "@parcel/plugin": "2.0.0-beta.1",
-    "@parcel/source-map": "2.0.0-alpha.4.22",
-=======
     "@parcel/plugin": "2.0.0-beta.2",
     "@parcel/source-map": "2.0.0-alpha.4.21",
->>>>>>> 39ff8330
     "cssnano": "^4.1.10",
     "postcss": "^8.0.5"
   }
